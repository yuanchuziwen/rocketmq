/*
 * Licensed to the Apache Software Foundation (ASF) under one or more
 * contributor license agreements.  See the NOTICE file distributed with
 * this work for additional information regarding copyright ownership.
 * The ASF licenses this file to You under the Apache License, Version 2.0
 * (the "License"); you may not use this file except in compliance with
 * the License.  You may obtain a copy of the License at
 *
 *     http://www.apache.org/licenses/LICENSE-2.0
 *
 * Unless required by applicable law or agreed to in writing, software
 * distributed under the License is distributed on an "AS IS" BASIS,
 * WITHOUT WARRANTIES OR CONDITIONS OF ANY KIND, either express or implied.
 * See the License for the specific language governing permissions and
 * limitations under the License.
 */

package org.apache.rocketmq.broker;

import java.io.File;

public class BrokerPathConfigHelper {
    private static String brokerConfigPath = System.getProperty("user.home") + File.separator + "store"
        + File.separator + "config" + File.separator + "broker.properties";

    public static String getBrokerConfigPath() {
        return brokerConfigPath;
    }

    public static void setBrokerConfigPath(String path) {
        brokerConfigPath = path;
    }

    public static String getTopicConfigPath(final String rootDir) {
        return rootDir + File.separator + "config" + File.separator + "topics.json";
    }

    public static String getTopicQueueMappingPath(final String rootDir) {
        return rootDir + File.separator + "config" + File.separator + "topicQueueMapping.json";
    }

    public static String getConsumerOffsetPath(final String rootDir) {
        return rootDir + File.separator + "config" + File.separator + "consumerOffset.json";
    }

<<<<<<< HEAD
    public static String getConsumerOrderInfoPath(final String rootDir) {
        return rootDir + File.separator + "config" + File.separator + "consumerOrderInfo.json";
=======
    public static String getLmqConsumerOffsetPath(final String rootDir) {
        return rootDir + File.separator + "config" + File.separator + "lmqConsumerOffset.json";
>>>>>>> 13933297
    }

    public static String getSubscriptionGroupPath(final String rootDir) {
        return rootDir + File.separator + "config" + File.separator + "subscriptionGroup.json";
    }

    public static String getConsumerFilterPath(final String rootDir) {
        return rootDir + File.separator + "config" + File.separator + "consumerFilter.json";
    }

    public static String getMessageRequestModePath(final String rootDir) {
        return rootDir + File.separator + "config" + File.separator + "messageRequestMode.json";
    }
}<|MERGE_RESOLUTION|>--- conflicted
+++ resolved
@@ -43,15 +43,6 @@
         return rootDir + File.separator + "config" + File.separator + "consumerOffset.json";
     }
 
-<<<<<<< HEAD
-    public static String getConsumerOrderInfoPath(final String rootDir) {
-        return rootDir + File.separator + "config" + File.separator + "consumerOrderInfo.json";
-=======
-    public static String getLmqConsumerOffsetPath(final String rootDir) {
-        return rootDir + File.separator + "config" + File.separator + "lmqConsumerOffset.json";
->>>>>>> 13933297
-    }
-
     public static String getSubscriptionGroupPath(final String rootDir) {
         return rootDir + File.separator + "config" + File.separator + "subscriptionGroup.json";
     }
